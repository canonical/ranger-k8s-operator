# Copyright 2023 Canonical Ltd.
# See LICENSE file for licensing details.

name: ranger-k8s
 
# The following metadata are human-readable and will be published prominently on Charmhub.

# (Recommended)
display-name: Charm Template

# (Required)
summary: A very short one-line summary of the charm.

description: |
  A single sentence that says what the charm is, concisely and memorably.

  A paragraph of one to three short sentences, that describe what the charm does.

  A third paragraph that explains what need the charm meets.

  Finally, a paragraph that describes whom the charm is useful for.

maintainers:
  - Commercial Systems <jaas-crew@lists.canonical.com>

source: https://github.com/canonical/ranger-k8s-operator
docs: https://github.com/canonical/ranger-k8s-operator
issues: https://github.com/canonical/ranger-k8s-operator/issues

peers:
  peer:
    interface: ranger

requires:
  db:
    interface: postgresql_client
    limit: 1

containers:
  ranger:
    resource: ranger-image

resources:
  ranger-image:
    type: oci-image
    description: OCI image for Apache Ranger
<<<<<<< HEAD
    # The upstream-source field is ignored by Juju. It is included here as a reference
    # so the integration testing suite knows which image to deploy during testing. This field
    # is also used by the 'canonical/charming-actions' Github action for automated releasing.
    upstream-source: gtato/ranger:2.4.0
=======
    upstream-source: canonical/ranger
>>>>>>> e6b3c52f
<|MERGE_RESOLUTION|>--- conflicted
+++ resolved
@@ -44,11 +44,4 @@
   ranger-image:
     type: oci-image
     description: OCI image for Apache Ranger
-<<<<<<< HEAD
-    # The upstream-source field is ignored by Juju. It is included here as a reference
-    # so the integration testing suite knows which image to deploy during testing. This field
-    # is also used by the 'canonical/charming-actions' Github action for automated releasing.
-    upstream-source: gtato/ranger:2.4.0
-=======
-    upstream-source: canonical/ranger
->>>>>>> e6b3c52f
+    upstream-source: gtato/ranger:2.4.0