--- conflicted
+++ resolved
@@ -57,14 +57,11 @@
         Args:
             event: The config changed event that triggered the synchronization.
         """
-<<<<<<< HEAD
-=======
         if self.charm.unit.status != ActiveStatus("Status check: UP"):
             logger.debug("Status not active, event deferred.")
             event.defer()
             return
 
->>>>>>> 1c9aad93
         if not self.charm.unit.is_leader():
             return
 
@@ -328,15 +325,11 @@
                     "User management configuration file must have service keys."
                 )
 
-<<<<<<< HEAD
-             # Validate that there are `user`, `group` and `membership` keys.
-=======
             # Validate the file contains only services that exist.
             if key not in service_names:
                 raise ValueError(f"{key} does not match a related service.")
 
             # Validate that there are `user`, `group` and `membership` keys.
->>>>>>> 1c9aad93
             for expected_key in EXPECTED_KEYS:
                 if expected_key not in data[key]:
                     raise ValueError(
