--- conflicted
+++ resolved
@@ -45,13 +45,7 @@
         self.framework.observe(self.on.config_changed, self._on_config_changed)
 
         self.postgres_relation = DatabaseRequires(
-<<<<<<< HEAD
             self, relation_name="database", database_name=PostgresRelationHandler.DB_NAME
-=======
-            self,
-            relation_name="db",
-            database_name=PostgresRelationHandler.DB_NAME,
->>>>>>> 0e43a254
         )
         self.postgres_relation_handler = PostgresRelationHandler(self)
 
