--- conflicted
+++ resolved
@@ -269,8 +269,6 @@
             ),
         )
 
-<<<<<<< HEAD
-=======
         # Service name is not a relation
         self.harness.update_config(
             {"user-group-configuration": RELATION_DOES_NOT_EXIST_CONFIG}
@@ -280,7 +278,6 @@
             BlockedStatus("relation_1 does not match a related service."),
         )
 
->>>>>>> fbf17686
         # Missing value `groups` in configuration file.
         self.harness.update_config(
             {"user-group-configuration": MISSING_VALUE_CONFIG}
