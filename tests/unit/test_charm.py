# Copyright 2023 Canonical Ltd.
# See LICENSE file for licensing details.


"""Charm unit tests."""

# pylint:disable=protected-access

import json
import logging
import re
from unittest import TestCase, mock

from ops.model import ActiveStatus, BlockedStatus, MaintenanceStatus
from ops.pebble import CheckStatus
from ops.testing import Harness

from charm import RangerK8SCharm
from state import State

logger = logging.getLogger(__name__)

LDAP_RELATION_CHANGED_DATA = {
    "admin_password": "huedw7uiedw7",
    "base_dn": "dc=canonical,dc=dev,dc=com",
    "ldap_url": "ldap://comsys-openldap-k8s:389",
}
LDAP_RELATION_BROKEN_DATA: dict = {"comsys-openldap-k8s": {}}
USERSYNC_CONFIG_VALUES = {
    "sync-ldap-url": "ldap://config-openldap-k8s:389",
    "sync-ldap-bind-password": "admin",
    "sync-ldap-search-base": "dc=canonical,dc=dev,dc=com",
    "sync-ldap-bind-dn": "dc=canonical,dc=dev,dc=com",
    "sync-ldap-user-search-base": "dc=canonical,dc=dev,dc=com",
    "sync-group-search-base": "dc=canonical,dc=dev,dc=com",
}

OPENSEARCH_RELATION_CHANGED_DATA = {
    "password": "thiahuid",
    "username": "relation_1",
    "endpoints": "opensearch-host:port",
}
OPENSEARCH_RELATION_BROKEN_DATA: dict = {"opensearch": {}}
POLICY_RELATION_DATA = {
    "name": "trino-service",
    "type": "trino",
    "jdbc.driverClassName": "io.trino.jdbc.TrinoDriver",
    "jdbc.url": "jdbc:trino://trino-k8s:8080",
}
USER_SECRET_CONTENT = {
    "username": "testuser",
    "password": "testpassword",
    "tls-ca": """-----BEGIN CERTIFICATE-----
    MIIC+DCCAeCgAwIBAgIJAKJdWfG2zRAQMA0GCSqGSIb3DQEBCwUAMIGPMQswCQYD
    -----END CERTIFICATE-----
    -----BEGIN CERTIFICATE-----
    AIBC+LCCAuCgAPIBAgIuAKJdWWG2zRAQMA0GFSqGSIP3DQEBCiUAMIGPMQswCQYC
    -----END CERTIFICATE-----""",
}

JAVA_HOME = "/usr/lib/jvm/java-11-openjdk-amd64"


class TestCharm(TestCase):
    """Unit tests.

    Attrs:
        maxDiff: Specifies max difference shown by failed tests.
    """

    maxDiff = None

    def setUp(self):
        """Set up for the unit tests."""
        self.harness = Harness(RangerK8SCharm)
        self.addCleanup(self.harness.cleanup)
        self.harness.set_can_connect("ranger", True)
        self.harness.set_leader(True)
        self.harness.set_model_name("ranger-model")
        self.harness.add_network("10.0.0.10", endpoint="peer")
        self.harness.begin()
        logging.info("setup complete")

    def test_initial_plan(self):
        """The initial pebble plan is empty."""
        harness = self.harness
        initial_plan = harness.get_container_pebble_plan("ranger").to_dict()
        self.assertEqual(initial_plan, {})

    def test_waiting_on_peer_relation_not_ready(self):
        """The charm is blocked without a peer relation."""
        harness = self.harness

        # Simulate pebble readiness.
        container = harness.model.unit.get_container("ranger")
        harness.charm.on.ranger_pebble_ready.emit(container)

        # No plans are set yet.
        got_plan = harness.get_container_pebble_plan("ranger").to_dict()
        self.assertEqual(got_plan, {})

        # The BlockStatus is set with a message.
        self.assertEqual(
            harness.model.unit.status,
            BlockedStatus("peer relation not ready"),
        )

    def test_admin_ready(self):
        """The pebble plan is correctly generated when the charm is ready."""
        harness = self.harness
        simulate_admin_lifecycle(harness)

        # The plan is generated after pebble is ready.
        want_plan = {
            "services": {
                "ranger": {
                    "override": "replace",
                    "summary": "ranger admin",
                    "command": "/home/ranger/scripts/ranger-admin-entrypoint.sh",  # nosec
                    "startup": "enabled",
                    "environment": {
                        "DB_NAME": "ranger-k8s_db",
                        "DB_HOST": "myhost",
                        "DB_PORT": "5432",
                        "DB_USER": "postgres_user",
                        "DB_PWD": "admin",
                        "RANGER_ADMIN_PWD": "rangerR0cks!",
<<<<<<< HEAD
                        "JAVA_OPTS": "-Duser.timezone=UTC0 -Djavax.net.ssl.trustStorePassword=***",
                        "OPENSEARCH_ENABLED": None,
                        "OPENSEARCH_HOST": None,
                        "OPENSEARCH_INDEX": None,
                        "OPENSEARCH_PWD": None,
                        "OPENSEARCH_PORT": None,
                        "OPENSEARCH_USER": None,
=======
                        "RANGER_USERSYNC_PWD": "rangerR0cks!",
                        "JAVA_OPTS": "-Duser.timezone=UTC0",
>>>>>>> 1ba42004
                    },
                }
            },
        }
        got_plan = harness.get_container_pebble_plan("ranger").to_dict()
        java_ops = got_plan["services"]["ranger"]["environment"]["JAVA_OPTS"]
        got_plan["services"]["ranger"]["environment"]["JAVA_OPTS"] = re.sub(
            r"=[^=]*$", "=***", java_ops
        )
        self.assertEqual(got_plan["services"], want_plan["services"])

        # The service was started.
        service = harness.model.unit.get_container("ranger").get_service(
            "ranger"
        )
        self.assertTrue(service.is_running())

        # The MaintenanceStatus is set with replan message.
        self.assertEqual(
            harness.model.unit.status,
            MaintenanceStatus("replanning application"),
        )

    def test_usersync_ready(self):
        """The pebble plan is correctly generated when the charm is ready."""
        harness = self.harness
        simulate_usersync_lifecycle(harness)
        harness.update_config({"charm-function": "usersync"})

        # The plan is generated after pebble is ready.
        want_plan = {
            "services": {
                "ranger": {
                    "override": "replace",
                    "summary": "ranger usersync",
                    "command": "/home/ranger/scripts/ranger-usersync-entrypoint.sh",  # nosec
                    "startup": "enabled",
                    "environment": {
                        "POLICY_MGR_URL": "http://ranger-k8s:6080",
                        "RANGER_USERSYNC_PWD": "rangerR0cks!",
                        "SYNC_GROUP_USER_MAP_SYNC_ENABLED": True,
                        "SYNC_GROUP_SEARCH_ENABLED": True,
                        "SYNC_GROUP_SEARCH_BASE": "dc=canonical,dc=dev,dc=com",
                        "SYNC_GROUP_OBJECT_CLASS": "posixGroup",
                        "SYNC_INTERVAL": 3600000,
                        "SYNC_LDAP_BIND_DN": "cn=admin,dc=canonical,dc=dev,dc=com",
                        "SYNC_LDAP_BIND_PASSWORD": "huedw7uiedw7",
                        "SYNC_LDAP_GROUP_SEARCH_SCOPE": "sub",
                        "SYNC_LDAP_SEARCH_BASE": "dc=canonical,dc=dev,dc=com",
                        "SYNC_LDAP_USER_SEARCH_FILTER": None,
                        "SYNC_LDAP_URL": "ldap://comsys-openldap-k8s:389",
                        "SYNC_LDAP_USER_GROUP_NAME_ATTRIBUTE": "memberOf",
                        "SYNC_LDAP_USER_NAME_ATTRIBUTE": "uid",
                        "SYNC_LDAP_USER_OBJECT_CLASS": "person",
                        "SYNC_LDAP_USER_SEARCH_BASE": "dc=canonical,dc=dev,dc=com",
                        "SYNC_LDAP_USER_SEARCH_SCOPE": "sub",
                        "SYNC_GROUP_MEMBER_ATTRIBUTE_NAME": "memberUid",
                        "SYNC_LDAP_DELTASYNC": True,
                    },
                }
            },
        }
        got_plan = harness.get_container_pebble_plan("ranger").to_dict()
        self.assertEqual(got_plan["services"], want_plan["services"])

        # The service was started.
        service = harness.model.unit.get_container("ranger").get_service(
            "ranger"
        )
        self.assertTrue(service.is_running())

    def test_config_changed(self):
        """The pebble plan changes according to config changes."""
        harness = self.harness
        simulate_admin_lifecycle(harness)

        # Update the config.
        self.harness.update_config({"ranger-admin-password": "s3cure-pass"})

        # The new plan reflects the change.
        want_admin_password = "rangerR0cks!"  # nosec
        got_admin_password = harness.get_container_pebble_plan(
            "ranger"
        ).to_dict()["services"]["ranger"]["environment"]["RANGER_ADMIN_PWD"]

        self.assertEqual(got_admin_password, want_admin_password)

        # The Maintenance Status is set with replan message.
        self.assertEqual(
            harness.model.unit.status,
            BlockedStatus(
                "value of 'ranger-admin-password' config cannot be changed after deployment. "
                "Value should be rangerR0cks!"
            ),
        )

    def test_ingress(self):
        """The charm relates correctly to the nginx ingress charm."""
        harness = self.harness

        simulate_admin_lifecycle(harness)

        nginx_route_relation_id = harness.add_relation(
            "nginx-route", "ingress"
        )
        harness.charm._require_nginx_route()

        assert harness.get_relation_data(
            nginx_route_relation_id, harness.charm.app
        ) == {
            "service-namespace": harness.charm.model.name,
            "service-hostname": harness.charm.app.name,
            "service-name": harness.charm.app.name,
            "service-port": "6080",
            "backend-protocol": "HTTP",
            "tls-secret-name": "ranger-tls",
        }

    def test_update_status_up(self):
        """The charm updates the unit status to active based on UP status."""
        harness = self.harness

        simulate_admin_lifecycle(harness)

        container = harness.model.unit.get_container("ranger")
        container.get_check = mock.Mock(status="up")
        container.get_check.return_value.status = CheckStatus.UP
        harness.charm.on.update_status.emit()

        self.assertEqual(
            harness.model.unit.status, ActiveStatus("Status check: UP")
        )

    @mock.patch("charm.RangerProvider._create_ranger_service")
    def test_provider(self, _create_ranger_service):
        """The charm relates correctly to the nginx ingress charm."""
        harness = self.harness
        simulate_admin_lifecycle(harness)

        rel_id = harness.add_relation("policy", "trino-k8s")
        harness.add_relation_unit(rel_id, "trino-k8s/0")

        data = POLICY_RELATION_DATA
        event = make_relation_event(rel_id, "trino-k8s", data)
        harness.charm.provider._on_relation_changed(event)

        relation_data = self.harness.get_relation_data(rel_id, "ranger-k8s")
        assert relation_data == {
            "policy_manager_url": "http://ranger-k8s:6080",
            "service_name": "trino-service",
        }

    def test_ldap_relation_changed(self):
        """The charm uses the configuration values from ldap relation."""
        harness = self.harness
        simulate_usersync_lifecycle(harness)

        got_plan = harness.get_container_pebble_plan("ranger").to_dict()
        self.assertEqual(
            got_plan["services"]["ranger"]["environment"]["SYNC_LDAP_URL"],
            "ldap://comsys-openldap-k8s:389",
        )
        self.assertEqual(
            got_plan["services"]["ranger"]["environment"][
                "SYNC_GROUP_OBJECT_CLASS"
            ],
            "posixGroup",
        )

    def test_ldap_relation_broken(self):
        """The charm enters a blocked state if no LDAP parameters."""
        harness = self.harness
        rel_id = simulate_usersync_lifecycle(harness)

        data = LDAP_RELATION_BROKEN_DATA
        event = make_relation_event(rel_id, "comsys-openldap-k8s", data)
        harness.charm.ldap._on_relation_broken(event)
        self.assertEqual(
            harness.model.unit.status,
            BlockedStatus("Add an LDAP relation or update config values."),
        )

    def test_ldap_config_updated(self):
        """The charm uses the configuration values from config relation."""
        harness = self.harness
        self.test_ldap_relation_broken()
        harness.update_config(USERSYNC_CONFIG_VALUES)
        got_plan = harness.get_container_pebble_plan("ranger").to_dict()
        self.assertEqual(
            got_plan["services"]["ranger"]["environment"]["SYNC_LDAP_URL"],
            "ldap://config-openldap-k8s:389",
        )

    @mock.patch("charm.OpensearchRelationHandler.get_secret_content")
    @mock.patch("charm.OpensearchRelationHandler.add_opensearch_schema")
    def opensearch_setup(
        self,
        mock_add_opensearch_schema,
        mock_get_secret_content,
        harness,
        data,
    ):
        """Common setup for Openseatch relation changed and broken tests.

        Args:
            mock_add_opensearch_schema: the mocked method for schema setup.
            mock_get_secret_content: the mocked method for accessing juju secrets.
            harness: ops.testing.Harness object used to simulate charm lifecycle.
            data: the opensearch relation data.

        Returns:
            rel_id: the opensearch relation id.
        """
        mock_get_secret_content.return_value = USER_SECRET_CONTENT

        simulate_admin_lifecycle(harness)
        rel_id = harness.add_relation("opensearch", "opensearch-app")
        harness.add_relation_unit(rel_id, "opensearch-app/0")

        event = make_relation_event(rel_id, "opensearch", data)
        harness.charm.opensearch_relation_handler._on_index_created(event)
        return rel_id

    def test_on_opensearch_index_created(self):
        """Test handling of opensearch relation changed events."""
        harness = self.harness
        self.opensearch_setup(
            harness=harness, data=OPENSEARCH_RELATION_CHANGED_DATA
        )

        self.assertEqual(
            harness.model.unit.status,
            MaintenanceStatus("replanning application"),
        )
        got_plan = harness.get_container_pebble_plan("ranger").to_dict()
        self.assertEqual(
            got_plan["services"]["ranger"]["environment"]["OPENSEARCH_HOST"],
            "opensearch-host",
        )

    def test_on_opensearch_relation_broken(self):
        """Test handling of broken relations with opensearch."""
        harness = self.harness
        rel_id = self.opensearch_setup(
            harness=harness, data=OPENSEARCH_RELATION_CHANGED_DATA
        )
        data = OPENSEARCH_RELATION_BROKEN_DATA
        event = make_relation_event(rel_id, "opensearch", data)
        self.harness.charm.opensearch_relation_handler._on_relation_broken(
            event
        )
        got_plan = harness.get_container_pebble_plan("ranger").to_dict()
        self.assertEqual(
            got_plan["services"]["ranger"]["environment"][
                "OPENSEARCH_ENABLED"
            ],
            False,
        )


def simulate_usersync_lifecycle(harness):
    """Simulate a healthy charm life-cycle.

    Args:
        harness: ops.testing.Harness object used to simulate charm lifecycle.

    Returns:
        rel_id: ldap relation id to be used for subsequent testing.
    """
    # Simulate peer relation readiness.
    harness.add_relation("peer", "ranger")

    # Simulate pebble readiness.
    container = harness.model.unit.get_container("ranger")
    harness.charm.on.ranger_pebble_ready.emit(container)

    harness.update_config({"charm-function": "usersync"})

    # Simulate LDAP readiness.
    rel_id = harness.add_relation("ldap", "comsys-openldap-k8s")
    harness.add_relation_unit(rel_id, "comsys-openldap-k8s/0")
    event = make_relation_event(
        rel_id, "comsys-openldap-k8s", LDAP_RELATION_CHANGED_DATA
    )
    harness.charm.ldap._on_relation_changed(event)
    return rel_id


def simulate_admin_lifecycle(harness):
    """Simulate a healthy charm life-cycle.

    Args:
        harness: ops.testing.Harness object used to simulate charm lifecycle.
    """
    # Simulate peer relation readiness.
    harness.add_relation("peer", "ranger")

    # Simulate pebble readiness.
    container = harness.model.unit.get_container("ranger")
    harness.charm.on.ranger_pebble_ready.emit(container)

    harness.handle_exec("ranger", [f"{JAVA_HOME}/bin/keytool"], result=0)

    # Simulate database readiness.
    event = make_database_changed_event()
    harness.charm.postgres_relation_handler._on_database_changed(event)


def make_relation_event(rel_id, app_name, data):
    """Create and return a mock relation event.

    Args:
        rel_id: The relation id.
        app_name: The name of the application.
        data: The relation data.

    Returns:
        Event dict.
    """
    return type(
        "Event",
        (),
        {
            "app": app_name,
            "relation": type(
                "Relation",
                (),
                {
                    "data": {app_name: data},
                    "id": rel_id,
                },
            ),
        },
    )


def make_database_changed_event():
    """Create and return a mock database changed event.

        The event is generated by the relation with postgresql_db

    Returns:
        Event dict.
    """
    return type(
        "Event",
        (),
        {
            "endpoints": "myhost:5432",
            "username": "postgres_user",
            "password": "admin",
            "database": "ranger-k8s_db",
            "relation": type("Relation", (), {"name": "postgresql_db"}),
        },
    )


class TestState(TestCase):
    """Unit tests for state.

    Attrs:
        maxDiff: Specifies max difference shown by failed tests.
    """

    maxDiff = None

    def test_get(self):
        """It is possible to retrieve attributes from the state."""
        state = make_state({"foo": json.dumps("bar")})
        self.assertEqual(state.foo, "bar")
        self.assertIsNone(state.bad)

    def test_set(self):
        """It is possible to set attributes in the state."""
        data = {"foo": json.dumps("bar")}
        state = make_state(data)
        state.foo = 42
        state.list = [1, 2, 3]
        self.assertEqual(state.foo, 42)
        self.assertEqual(state.list, [1, 2, 3])
        self.assertEqual(data, {"foo": "42", "list": "[1, 2, 3]"})

    def test_del(self):
        """It is possible to unset attributes in the state."""
        data = {"foo": json.dumps("bar"), "answer": json.dumps(42)}
        state = make_state(data)
        del state.foo
        self.assertIsNone(state.foo)
        self.assertEqual(data, {"answer": "42"})
        # Deleting a name that is not set does not error.
        del state.foo

    def test_is_ready(self):
        """The state is not ready when it is not possible to get relations."""
        state = make_state({})
        self.assertTrue(state.is_ready())

        state = State("myapp", lambda: None)
        self.assertFalse(state.is_ready())


def make_state(data):
    """Create state object.

    Args:
        data: Data to be included in state.

    Returns:
        State object with data.
    """
    app = "myapp"
    rel = type("Rel", (), {"data": {app: data}})()
    return State(app, lambda: rel)<|MERGE_RESOLUTION|>--- conflicted
+++ resolved
@@ -125,7 +125,6 @@
                         "DB_USER": "postgres_user",
                         "DB_PWD": "admin",
                         "RANGER_ADMIN_PWD": "rangerR0cks!",
-<<<<<<< HEAD
                         "JAVA_OPTS": "-Duser.timezone=UTC0 -Djavax.net.ssl.trustStorePassword=***",
                         "OPENSEARCH_ENABLED": None,
                         "OPENSEARCH_HOST": None,
@@ -133,10 +132,7 @@
                         "OPENSEARCH_PWD": None,
                         "OPENSEARCH_PORT": None,
                         "OPENSEARCH_USER": None,
-=======
                         "RANGER_USERSYNC_PWD": "rangerR0cks!",
-                        "JAVA_OPTS": "-Duser.timezone=UTC0",
->>>>>>> 1ba42004
                     },
                 }
             },
