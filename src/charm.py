#!/usr/bin/env python3
# Copyright 2023 Canonical Ltd.
# See LICENSE file for licensing details.

"""Charm the service."""

import logging

import ops
from charms.data_platform_libs.v0.database_requires import DatabaseRequires
from charms.nginx_ingress_integrator.v0.nginx_route import require_nginx_route
from ops.model import (
    ActiveStatus,
    BlockedStatus,
    MaintenanceStatus,
    WaitingStatus,
)
<<<<<<< HEAD
from ops.pebble import CheckStatus
=======

>>>>>>> 5c4b8280

from literals import APPLICATION_PORT
from relations.postgres import PostgresRelationHandler
from state import State
from utils import log_event_handler, render

# Log messages can be retrieved using juju debug-log
logger = logging.getLogger(__name__)


class RangerK8SCharm(ops.CharmBase):
    """Charm the service.

    Attributes:
        external_hostname: DNS listing used for external connections.
    """

    @property
    def external_hostname(self):
        """Return the DNS listing used for external connections."""
        return self.config["external-hostname"] or self.app.name

    def __init__(self, *args):
        """Construct.

        Args:
            args: Ignore.
        """
        super().__init__(*args)
        self.state = State(self.app, lambda: self.model.get_relation("peer"))
        self.name = "ranger"

        self.framework.observe(self.on.install, self._on_install)
        self.framework.observe(
            self.on.ranger_pebble_ready, self._on_ranger_pebble_ready
        )
        self.framework.observe(self.on.config_changed, self._on_config_changed)
<<<<<<< HEAD
        self.framework.observe(self.on.update_status, self._on_update_status)
=======
        self.framework.observe(self.on.restart_action, self._on_restart)
>>>>>>> 5c4b8280

        self.postgres_relation = DatabaseRequires(
            self,
            relation_name="db",
            database_name=PostgresRelationHandler.DB_NAME,
        )
        self.postgres_relation_handler = PostgresRelationHandler(self)

        # Handle Ingress
        self._require_nginx_route()

    def _require_nginx_route(self):
        """Require nginx-route relation based on current configuration."""
        require_nginx_route(
            charm=self,
            service_hostname=self.external_hostname,
            service_name=self.app.name,
            service_port=APPLICATION_PORT,
            tls_secret_name=self.config["tls-secret-name"],
            backend_protocol="HTTP",
        )

    @log_event_handler(logger)
    def _on_install(self, event):
        """Install application.

        Args:
            event: The event triggered when the relation changed.
        """
        self.unit.status = MaintenanceStatus("installing Ranger")

    @log_event_handler(logger)
    def _on_ranger_pebble_ready(self, event: ops.PebbleReadyEvent):
        """Define and start ranger using the Pebble API.

        Args:
            event: The event triggered when the relation changed.
        """
        self.update(event)

    @log_event_handler(logger)
    def _on_config_changed(self, event: ops.ConfigChangedEvent):
        """Handle configuration changes.

        Args:
            event: The event triggered when the relation changed.
        """
        self.unit.status = WaitingStatus("configuring ranger")
        self.update(event)

    @log_event_handler(logger)
<<<<<<< HEAD
    def _on_update_status(self, event):
        """Handle `update-status` events.

        Args:
            event: The `update-status` event triggered at intervals
        """
        if not self.state.is_ready():
            return

        if not self.state.database_connection:
            return

        container = self.unit.get_container(self.name)

        check = container.get_check("up")
        if check.status != CheckStatus.UP:
            self.unit.status = MaintenanceStatus("Status check: DOWN")
            return

        self.unit.status = ActiveStatus("Status check: UP")
=======
    def _on_restart(self, event):
        """Restart application, action handler.

        Args:
            event:The event triggered by the restart action
        """
        container = self.unit.get_container(self.name)
        if not container.can_connect():
            event.defer()
            return

        self.unit.status = MaintenanceStatus("restarting ranger")
        container.restart(self.name)
        event.set_results({"result": "ranger successfully restarted"})
        self.unit.status = ActiveStatus()
>>>>>>> 5c4b8280

    def validate(self):
        """Validate that configuration and relations are valid and ready.

        Raises:
            ValueError: in case of invalid configuration.
        """
        if not self.state.is_ready():
            raise ValueError("peer relation not ready")

        self.postgres_relation_handler.validate()

    def update(self, event):
        """Update the Ranger server configuration and re-plan its execution.

        Args:
            event: The event triggered when the relation changed.
        """
        try:
            self.validate()
        except ValueError as err:
            self.unit.status = BlockedStatus(str(err))
            return

        container = self.unit.get_container(self.name)
        if not container.can_connect():
            event.defer()
            return

        logger.info("configuring ranger")
        db_conn = self.state.database_connection
        context = {
            "DB_NAME": db_conn["dbname"],
            "DB_HOST": db_conn["host"],
            "DB_PORT": db_conn["port"],
            "DB_USER": db_conn["user"],
            "DB_PWD": db_conn["password"],
            "RANGER_ADMIN_PWD": self.config["ranger-admin-password"],
            "JAVA_OPTS": "-Duser.timezone=UTC0",
        }

        config = render("config.jinja", context)
        container.push(
            "/usr/lib/ranger/install.properties", config, make_dirs=True
        )

        logger.info("planning ranger execution")
        pebble_layer = {
            "summary": "ranger server layer",
            "services": {
                self.name: {
                    "summary": "ranger server",
                    "command": "/tmp/entrypoint.sh",  # nosec
                    "startup": "enabled",
                    "override": "replace",
                    "environment": context,
                }
            },
        }
        pebble_layer.update(
            {
                "checks": {
                    "up": {
                        "override": "replace",
                        "period": "10s",
                        "http": {"url": "http://localhost:6080/"},
                    }
                }
            },
        )
        container.add_layer(self.name, pebble_layer, combine=True)
        container.replan()

        self.unit.status = MaintenanceStatus("replanning application")


if __name__ == "__main__":  # pragma: nocover
    ops.main(RangerK8SCharm)<|MERGE_RESOLUTION|>--- conflicted
+++ resolved
@@ -15,11 +15,7 @@
     MaintenanceStatus,
     WaitingStatus,
 )
-<<<<<<< HEAD
 from ops.pebble import CheckStatus
-=======
-
->>>>>>> 5c4b8280
 
 from literals import APPLICATION_PORT
 from relations.postgres import PostgresRelationHandler
@@ -57,11 +53,9 @@
             self.on.ranger_pebble_ready, self._on_ranger_pebble_ready
         )
         self.framework.observe(self.on.config_changed, self._on_config_changed)
-<<<<<<< HEAD
         self.framework.observe(self.on.update_status, self._on_update_status)
-=======
         self.framework.observe(self.on.restart_action, self._on_restart)
->>>>>>> 5c4b8280
+
 
         self.postgres_relation = DatabaseRequires(
             self,
@@ -113,7 +107,7 @@
         self.update(event)
 
     @log_event_handler(logger)
-<<<<<<< HEAD
+
     def _on_update_status(self, event):
         """Handle `update-status` events.
 
@@ -134,7 +128,7 @@
             return
 
         self.unit.status = ActiveStatus("Status check: UP")
-=======
+
     def _on_restart(self, event):
         """Restart application, action handler.
 
@@ -150,7 +144,7 @@
         container.restart(self.name)
         event.set_results({"result": "ranger successfully restarted"})
         self.unit.status = ActiveStatus()
->>>>>>> 5c4b8280
+
 
     def validate(self):
         """Validate that configuration and relations are valid and ready.
