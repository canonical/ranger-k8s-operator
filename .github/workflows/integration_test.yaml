--- conflicted
+++ resolved
@@ -10,11 +10,8 @@
       matrix:
         tox-environments:
           - integration-charm
-<<<<<<< HEAD
           - integration-scaling
-=======
           - integration-upgrades
->>>>>>> 910b8867
     runs-on: ubuntu-latest
     steps:
       - name: Checkout
