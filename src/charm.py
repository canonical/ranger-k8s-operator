--- conflicted
+++ resolved
@@ -275,12 +275,8 @@
             "OPENSEARCH_USER": opensearch.get("username"),
             "OPENSEARCH_ENABLED": opensearch.get("is_enabled"),
             "RANGER_ADMIN_PWD": self.config["ranger-admin-password"],
-<<<<<<< HEAD
             "JAVA_OPTS": f"-Duser.timezone=UTC0 -Djavax.net.ssl.trustStorePassword={self._state.truststore_pwd}",
-=======
             "RANGER_USERSYNC_PWD": self.config["ranger-usersync-password"],
-            "JAVA_OPTS": "-Duser.timezone=UTC0",
->>>>>>> 1ba42004
         }
         logger.info(context)
         config = render("admin-config.jinja", context)
