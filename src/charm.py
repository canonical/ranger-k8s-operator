#!/usr/bin/env python3
# Copyright 2023 Canonical Ltd.
# See LICENSE file for licensing details.

"""Charm the service."""

import logging

import ops
<<<<<<< HEAD
from charms.data_platform_libs.v0.database_requires import DatabaseRequires
from charms.nginx_ingress_integrator.v0.nginx_route import require_nginx_route
from ops.model import (
    ActiveStatus,
    BlockedStatus,
    MaintenanceStatus,
    WaitingStatus,
)
from ops.pebble import CheckStatus

from literals import APPLICATION_PORT
=======
from charms.data_platform_libs.v0.data_interfaces import DatabaseRequires
from ops.model import ActiveStatus, BlockedStatus, WaitingStatus

>>>>>>> 3de6f824
from relations.postgres import PostgresRelationHandler
from state import State
from utils import log_event_handler, render

# Log messages can be retrieved using juju debug-log
logger = logging.getLogger(__name__)


class RangerK8SCharm(ops.CharmBase):
    """Charm the service.

    Attributes:
        external_hostname: DNS listing used for external connections.
    """

    @property
    def external_hostname(self):
        """Return the DNS listing used for external connections."""
        return self.config["external-hostname"] or self.app.name

    def __init__(self, *args):
        """Construct.

        Args:
            args: Ignore.
        """
        super().__init__(*args)
        self.state = State(self.app, lambda: self.model.get_relation("peer"))
        self.name = "ranger"

        self.framework.observe(self.on.install, self._on_install)
        self.framework.observe(
            self.on.ranger_pebble_ready, self._on_ranger_pebble_ready
        )
        self.framework.observe(self.on.config_changed, self._on_config_changed)
        self.framework.observe(self.on.update_status, self._on_update_status)
        self.framework.observe(self.on.restart_action, self._on_restart)


        self.postgres_relation = DatabaseRequires(
            self, relation_name="database", database_name=PostgresRelationHandler.DB_NAME
        )
        self.postgres_relation_handler = PostgresRelationHandler(self)

        # Handle Ingress
        self._require_nginx_route()

    def _require_nginx_route(self):
        """Require nginx-route relation based on current configuration."""
        require_nginx_route(
            charm=self,
            service_hostname=self.external_hostname,
            service_name=self.app.name,
            service_port=APPLICATION_PORT,
            tls_secret_name=self.config["tls-secret-name"],
            backend_protocol="HTTP",
        )

    @log_event_handler(logger)
    def _on_install(self, event):
        """Install application.

        Args:
            event: The event triggered when the relation changed.
        """
        self.unit.status = MaintenanceStatus("installing Ranger")

    @log_event_handler(logger)
    def _on_ranger_pebble_ready(self, event: ops.PebbleReadyEvent):
        """Define and start ranger using the Pebble API.

        Args:
            event: The event triggered when the relation changed.
        """
        self.update(event)

    @log_event_handler(logger)
    def _on_config_changed(self, event: ops.ConfigChangedEvent):
        """Handle configuration changes.

        Args:
            event: The event triggered when the relation changed.
        """
        self.unit.status = WaitingStatus("configuring ranger")
        self.update(event)

    @log_event_handler(logger)

    def _on_update_status(self, event):
        """Handle `update-status` events.

        Args:
            event: The `update-status` event triggered at intervals
        """
        if not self.state.is_ready():
            return

        if not self.state.database_connection:
            return

        container = self.unit.get_container(self.name)

        check = container.get_check("up")
        if check.status != CheckStatus.UP:
            self.unit.status = MaintenanceStatus("Status check: DOWN")
            return

        self.unit.status = ActiveStatus("Status check: UP")

    def _on_restart(self, event):
        """Restart application, action handler.

        Args:
            event:The event triggered by the restart action
        """
        container = self.unit.get_container(self.name)
        if not container.can_connect():
            event.defer()
            return

        self.unit.status = MaintenanceStatus("restarting ranger")
        container.restart(self.name)
        event.set_results({"result": "ranger successfully restarted"})
        self.unit.status = ActiveStatus()


    def validate(self):
        """Validate that configuration and relations are valid and ready.

        Raises:
            ValueError: in case of invalid configuration.
        """
        if not self.state.is_ready():
            raise ValueError("peer relation not ready")

        self.postgres_relation_handler.validate()

    def update(self, event):
        """Update the Ranger server configuration and re-plan its execution.

        Args:
            event: The event triggered when the relation changed.
        """
        try:
            self.validate()
        except ValueError as err:
            self.unit.status = BlockedStatus(str(err))
            return

        container = self.unit.get_container(self.name)
        if not container.can_connect():
            event.defer()
            return

        logger.info("configuring ranger")
        db_conn = self.state.database_connection
        context = {
            "DB_NAME": db_conn["dbname"],
            "DB_HOST": db_conn["host"],
            "DB_PORT": db_conn["port"],
            "DB_USER": db_conn["user"],
            "DB_PWD": db_conn["password"],
            "RANGER_ADMIN_PWD": self.config["ranger-admin-password"],
            "JAVA_OPTS": "-Duser.timezone=UTC0",
        }

        config = render("config.jinja", context)
        container.push(
            "/usr/lib/ranger/install.properties", config, make_dirs=True
        )

        logger.info("planning ranger execution")
        pebble_layer = {
            "summary": "ranger server layer",
            "services": {
                self.name: {
                    "summary": "ranger server",
                    "command": "/tmp/entrypoint.sh",  # nosec
                    "startup": "enabled",
                    "override": "replace",
                    "environment": context,
                }
            },
        }
        pebble_layer.update(
            {
                "checks": {
                    "up": {
                        "override": "replace",
                        "period": "10s",
                        "http": {"url": "http://localhost:6080/"},
                    }
                }
            },
        )
        container.add_layer(self.name, pebble_layer, combine=True)
        container.replan()

        self.unit.status = MaintenanceStatus("replanning application")


if __name__ == "__main__":  # pragma: nocover
    ops.main(RangerK8SCharm)<|MERGE_RESOLUTION|>--- conflicted
+++ resolved
@@ -7,7 +7,7 @@
 import logging
 
 import ops
-<<<<<<< HEAD
+
 from charms.data_platform_libs.v0.database_requires import DatabaseRequires
 from charms.nginx_ingress_integrator.v0.nginx_route import require_nginx_route
 from ops.model import (
@@ -17,13 +17,7 @@
     WaitingStatus,
 )
 from ops.pebble import CheckStatus
-
 from literals import APPLICATION_PORT
-=======
-from charms.data_platform_libs.v0.data_interfaces import DatabaseRequires
-from ops.model import ActiveStatus, BlockedStatus, WaitingStatus
-
->>>>>>> 3de6f824
 from relations.postgres import PostgresRelationHandler
 from state import State
 from utils import log_event_handler, render
