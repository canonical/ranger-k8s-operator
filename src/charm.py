#!/usr/bin/env python3
# Copyright 2023 Canonical Ltd.
# See LICENSE file for licensing details.

"""Charm the service.

Refer to the following post for a quick-start guide that will help you
develop a new k8s charm using the Operator Framework:

https://discourse.charmhub.io/t/4208
"""

import logging

import ops
from charms.data_platform_libs.v0.database_requires import DatabaseRequires
<<<<<<< HEAD
from ops.model import ActiveStatus, BlockedStatus, MaintenanceStatus, WaitingStatus
=======
from ops.model import ActiveStatus, BlockedStatus, WaitingStatus

>>>>>>> e6b3c52f
from relations.postgres import PostgresRelationHandler
from state import State
from utils import log_event_handler, render
from ops.pebble import CheckStatus

# Log messages can be retrieved using juju debug-log
logger = logging.getLogger(__name__)

VALID_LOG_LEVELS = ["info", "debug", "warning", "error", "critical"]


class RangerK8SCharm(ops.CharmBase):
    """Charm the service."""

    def __init__(self, *args):
        """Construct.

        Args:
            args: Ignore.
        """
        super().__init__(*args)
        self.state = State(self.app, lambda: self.model.get_relation("peer"))
        self.name = "ranger"

        self.framework.observe(
            self.on.ranger_pebble_ready, self._on_ranger_pebble_ready
        )
        self.framework.observe(self.on.config_changed, self._on_config_changed)
        self.framework.observe(self.on.update_status, self._on_update_status)

        self.postgres_relation = DatabaseRequires(
            self,
            relation_name="db",
            database_name=PostgresRelationHandler.DB_NAME,
        )
        self.postgres_relation_handler = PostgresRelationHandler(self)

    @log_event_handler(logger)
    def _on_ranger_pebble_ready(self, event: ops.PebbleReadyEvent):
        """Define and start ranger using the Pebble API.

        Args:
            event: The event triggered when the relation changed.
        """
        self.update(event)

    @log_event_handler(logger)
    def _on_config_changed(self, event: ops.ConfigChangedEvent):
        """Handle configuration changes.

        Args:
            event: The event triggered when the relation changed.
        """
        self.unit.status = WaitingStatus("configuring ranger")
        self.update(event)

    @log_event_handler(logger)
    def _on_update_status(self, event):
        """Handle `update-status` events.

        Args:
            event: The `update-status` event triggered at intervals
        """
        if not self.state.is_ready():
            return

        if not self.state.database_connection:
            return

        container = self.unit.get_container(self.name)

        check = container.get_check("up")
        if check.status != CheckStatus.UP:
            self.unit.status = MaintenanceStatus("Status check: DOWN")
            return

        self.unit.status = ActiveStatus("Status check: UP")

    def validate(self):
        """Validate that configuration and relations are valid and ready.

        Raises:
            ValueError: in case of invalid configuration.
        """
        log_level = self.model.config["log-level"].lower()
        if log_level not in VALID_LOG_LEVELS:
            raise ValueError(f"config: invalid log level {log_level!r}")
        if not self.state.is_ready():
            raise ValueError("peer relation not ready")

        self.postgres_relation_handler.validate()

    def update(self, event):
        """Update the Ranger server configuration and re-plan its execution.

        Args:
            event: The event triggered when the relation changed.
        """
        try:
            self.validate()
        except ValueError as err:
            self.unit.status = BlockedStatus(str(err))
            return

        container = self.unit.get_container(self.name)
        if not container.can_connect():
            event.defer()
            return

        logger.info("configuring ranger")
        options = {
            "log-level": "LOG_LEVEL",
        }
        context = {
            config_key: self.config[key] for key, config_key in options.items()
        }
        db_conn = self.state.database_connection
        context.update(
            {
                "DB_NAME": db_conn["dbname"],
                "DB_HOST": db_conn["host"],
                "DB_PORT": db_conn["port"],
                "DB_USER": db_conn["user"],
                "DB_PWD": db_conn["password"],
                "RANGER_ADMIN_PWD": self.config["ranger-admin-password"],
                "JAVA_OPTS": "-Duser.timezone=UTC0",
            }
        )

        config = render("config.jinja", context)
        container.push(
            "/usr/lib/ranger/install.properties", config, make_dirs=True
        )

        logger.info("planning ranger execution")
        pebble_layer = {
            "summary": "ranger server layer",
            "services": {
                self.name: {
                    "summary": "ranger server",
                    "command": "/tmp/entrypoint.sh",  #nosec
                    "startup": "enabled",
                    "override": "replace",
                    "environment": context,
                }
            },
        }
        pebble_layer.update(
                {
                    "checks": {
                        "up": {
                            "override": "replace",
                            "period": "10s",
                            "http": {"url": "http://localhost:6080/"},
                        }
                    }
                },
            )
        container.add_layer(self.name, pebble_layer, combine=True)
        container.replan()

        self.unit.status = MaintenanceStatus("replanning application")


if __name__ == "__main__":  # pragma: nocover
    ops.main(RangerK8SCharm)<|MERGE_RESOLUTION|>--- conflicted
+++ resolved
@@ -14,16 +14,17 @@
 
 import ops
 from charms.data_platform_libs.v0.database_requires import DatabaseRequires
-<<<<<<< HEAD
-from ops.model import ActiveStatus, BlockedStatus, MaintenanceStatus, WaitingStatus
-=======
-from ops.model import ActiveStatus, BlockedStatus, WaitingStatus
+from ops.model import (
+    ActiveStatus,
+    BlockedStatus,
+    MaintenanceStatus,
+    WaitingStatus,
+)
+from ops.pebble import CheckStatus
 
->>>>>>> e6b3c52f
 from relations.postgres import PostgresRelationHandler
 from state import State
 from utils import log_event_handler, render
-from ops.pebble import CheckStatus
 
 # Log messages can be retrieved using juju debug-log
 logger = logging.getLogger(__name__)
@@ -160,7 +161,7 @@
             "services": {
                 self.name: {
                     "summary": "ranger server",
-                    "command": "/tmp/entrypoint.sh",  #nosec
+                    "command": "/tmp/entrypoint.sh",  # nosec
                     "startup": "enabled",
                     "override": "replace",
                     "environment": context,
@@ -168,16 +169,16 @@
             },
         }
         pebble_layer.update(
-                {
-                    "checks": {
-                        "up": {
-                            "override": "replace",
-                            "period": "10s",
-                            "http": {"url": "http://localhost:6080/"},
-                        }
+            {
+                "checks": {
+                    "up": {
+                        "override": "replace",
+                        "period": "10s",
+                        "http": {"url": "http://localhost:6080/"},
                     }
-                },
-            )
+                }
+            },
+        )
         container.add_layer(self.name, pebble_layer, combine=True)
         container.replan()
 
