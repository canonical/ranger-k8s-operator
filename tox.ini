# Copyright 2023 Canonical Ltd.
# See LICENSE file for licensing details.

[tox]
envlist = fmt, lint, unit, static, coverage-report
skipsdist = True
skip_missing_interpreters = True
max-line-length=120

[vars]
src_path = {toxinidir}/src/
tst_path = {toxinidir}/tests/
all_path = {[vars]src_path} {[vars]tst_path}

[testenv]
basepython = python3
setenv =
  PYTHONPATH = {toxinidir}:{toxinidir}/lib:{[vars]src_path}
  PYTHONBREAKPOINT=ipdb.set_trace
  PY_COLORS=1
passenv =
  PYTHONPATH
  CHARM_BUILD_DIR
  MODEL_SETTINGS

[testenv:integration]
description = Run integration tests
deps =
    ipdb==0.13.9
    juju==3.1.0.1
    pytest==7.1.3
<<<<<<< HEAD
    pytest-operator==0.22.0
=======
    pytest-operator==0.29.0
>>>>>>> 910b8867
    pytest-asyncio==0.21
    -r{toxinidir}/requirements.txt
commands =
   pytest {[vars]tst_path}integration -v --tb native --ignore={[vars]tst_path}unit --log-cli-level=INFO -s {posargs}

[testenv:integration-charm]
description = Run integration tests
deps =
    ipdb==0.13.9
    juju==3.1.0.1
<<<<<<< HEAD
    pytest==7.1.3
    pytest-operator==0.22.0
    pytest-asyncio==0.21
    -r{toxinidir}/requirements.txt
commands =
   pytest {[vars]tst_path}integration/test_charm.py -v --tb native --ignore={[vars]tst_path}unit --log-cli-level=INFO -s {posargs}

[testenv:integration-scaling]
=======
    pytest==7.4.0
    pytest-operator==0.29.0
    pytest-asyncio==0.21
    -r{toxinidir}/requirements.txt
commands =
    pytest {[vars]tst_path}integration/test_charm.py -v --tb native --ignore={[vars]tst_path}unit --log-cli-level=INFO -s {posargs}

[testenv:integration-upgrades]
>>>>>>> 910b8867
description = Run integration tests
deps =
    ipdb==0.13.9
    juju==3.1.0.1
    pytest==7.4.0
    pytest-operator==0.29.0
    pytest-asyncio==0.21
    -r{toxinidir}/requirements.txt
commands =
<<<<<<< HEAD
    pytest {[vars]tst_path}integration/test_scaling.py -v --tb native --ignore={[vars]tst_path}unit --log-cli-level=INFO -s {posargs} --keep-models
=======
    pytest {[vars]tst_path}integration/test_upgrades.py -v --tb native --ignore={[vars]tst_path}unit --log-cli-level=INFO -s {posargs}
>>>>>>> 910b8867

[testenv:unit]
description = Run tests
deps =
    coverage[toml]==6.4.4
    ipdb==0.13.9
    pytest==7.1.3
    -r{toxinidir}/requirements.txt
commands =
    coverage run --source={[vars]src_path} \
        -m pytest --ignore={[vars]tst_path}integration -v --tb native -s {posargs}
    coverage report

[testenv:coverage-report]
description = Create test coverage report
deps =
    coverage[toml]
    pytest
    -r{toxinidir}/requirements.txt
commands =
    coverage report

[testenv:static]
description = Run static analysis tests
deps =
    bandit[toml]
    -r{toxinidir}/requirements.txt
commands =
    bandit -c {toxinidir}/pyproject.toml -r {[vars]src_path} {[vars]tst_path}

[testenv:fmt]
description = Format the code
deps =
    black==22.8.0
    isort==5.10.1
commands =
    isort {[vars]src_path} {[vars]tst_path}
    black {[vars]src_path} {[vars]tst_path}

[testenv:lint]
description = Lint the code
deps =
    mypy
    pylint
    pydocstyle
    pytest
    black==22.8.0
    codespell==2.2.1
    flake8==5.0.4
    flake8-builtins==1.5.3
    flake8-copyright==0.2.3
    flake8-docstrings==1.6.0
    isort==5.10.1
    pep8-naming==0.13.2
    pyproject-flake8==5.0.4.post1
    flake8-docstrings-complete>=1.0.3
    flake8-test-docs>=1.0
commands =
    pydocstyle {[vars]src_path}
    codespell {toxinidir} --skip {toxinidir}/.git --skip {toxinidir}/.tox \
      --skip {toxinidir}/build --skip {toxinidir}/lib --skip {toxinidir}/venv \
      --skip {toxinidir}/.mypy_cache --skip {toxinidir}/icon.svg
    pflake8 {[vars]src_path} {[vars]tst_path}
    isort --check-only --diff {[vars]src_path} {[vars]tst_path}
    black --line-length 79 --check --diff {[vars]src_path} {[vars]tst_path}
    mypy {[vars]all_path} --ignore-missing-imports --follow-imports=skip --install-types --non-interactive
    pylint {[vars]all_path} --disable=E0401,W1203,W0613,W0718,R0903,W1514,C0103,R0913,C0301,W0212,R0902,C0104,R0201,E1121,R0801,E1120<|MERGE_RESOLUTION|>--- conflicted
+++ resolved
@@ -29,11 +29,7 @@
     ipdb==0.13.9
     juju==3.1.0.1
     pytest==7.1.3
-<<<<<<< HEAD
-    pytest-operator==0.22.0
-=======
     pytest-operator==0.29.0
->>>>>>> 910b8867
     pytest-asyncio==0.21
     -r{toxinidir}/requirements.txt
 commands =
@@ -44,7 +40,6 @@
 deps =
     ipdb==0.13.9
     juju==3.1.0.1
-<<<<<<< HEAD
     pytest==7.1.3
     pytest-operator==0.22.0
     pytest-asyncio==0.21
@@ -53,7 +48,6 @@
    pytest {[vars]tst_path}integration/test_charm.py -v --tb native --ignore={[vars]tst_path}unit --log-cli-level=INFO -s {posargs}
 
 [testenv:integration-scaling]
-=======
     pytest==7.4.0
     pytest-operator==0.29.0
     pytest-asyncio==0.21
@@ -62,7 +56,6 @@
     pytest {[vars]tst_path}integration/test_charm.py -v --tb native --ignore={[vars]tst_path}unit --log-cli-level=INFO -s {posargs}
 
 [testenv:integration-upgrades]
->>>>>>> 910b8867
 description = Run integration tests
 deps =
     ipdb==0.13.9
@@ -72,11 +65,7 @@
     pytest-asyncio==0.21
     -r{toxinidir}/requirements.txt
 commands =
-<<<<<<< HEAD
-    pytest {[vars]tst_path}integration/test_scaling.py -v --tb native --ignore={[vars]tst_path}unit --log-cli-level=INFO -s {posargs} --keep-models
-=======
     pytest {[vars]tst_path}integration/test_upgrades.py -v --tb native --ignore={[vars]tst_path}unit --log-cli-level=INFO -s {posargs}
->>>>>>> 910b8867
 
 [testenv:unit]
 description = Run tests
